{
  "name": "@nestjs/typeorm",
  "version": "6.1.2",
  "description": "Nest - modern, fast, powerful node.js web framework (@typeorm)",
  "author": "Kamil Mysliwiec",
  "license": "MIT",
  "scripts": {
    "build": "rm -rf dist && tsc -p tsconfig.json",
    "prepublish:npm": "npm run build",
    "publish:npm": "npm publish --access public",
    "prepublish:next": "npm run build",
    "publish:next": "npm publish --access public --tag next",
    "test:integration": "jest --config ./tests/jest-e2e.json --runInBand"
  },
  "devDependencies": {
    "@nestjs/common": "6.5.2",
    "@nestjs/core": "6.5.2",
    "@nestjs/platform-express": "6.5.2",
    "@nestjs/testing": "6.5.2",
    "@types/jest": "24.0.15",
    "@types/node": "7.10.6",
<<<<<<< HEAD
    "@types/uuid": "^3.4.4",
    "husky": "1.3.1",
=======
    "husky": "3.0.0",
>>>>>>> 38a87988
    "jest": "24.8.0",
    "lint-staged": "9.2.0",
    "mysql": "2.17.1",
    "pg": "7.11.0",
    "prettier": "1.18.2",
    "reflect-metadata": "0.1.12",
    "rxjs": "6.5.2",
    "rxjs-compat": "6.5.2",
    "supertest": "4.0.2",
    "ts-jest": "24.0.2",
    "typeorm": "0.2.18",
    "typescript": "3.5.3"
  },
  "dependencies": {
    "uuid": "3.3.2"
  },
  "peerDependencies": {
    "@nestjs/common": "^6.0.0",
    "@nestjs/core": "^6.0.0",
    "reflect-metadata": "^0.1.12",
    "rxjs": "^6.0.0",
    "typeorm": "^0.2.7"
  },
  "lint-staged": {
    "*.ts": [
      "prettier --write",
      "git add"
    ]
  },
  "husky": {
    "hooks": {
      "pre-commit": "lint-staged"
    }
  }
}<|MERGE_RESOLUTION|>--- conflicted
+++ resolved
@@ -19,12 +19,8 @@
     "@nestjs/testing": "6.5.2",
     "@types/jest": "24.0.15",
     "@types/node": "7.10.6",
-<<<<<<< HEAD
-    "@types/uuid": "^3.4.4",
-    "husky": "1.3.1",
-=======
+    "@types/uuid": "3.4.4",
     "husky": "3.0.0",
->>>>>>> 38a87988
     "jest": "24.8.0",
     "lint-staged": "9.2.0",
     "mysql": "2.17.1",
