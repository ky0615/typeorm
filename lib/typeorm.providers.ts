<<<<<<< HEAD
import { ConnectionOptions, Connection, Repository } from 'typeorm';
=======
import { Connection, Repository } from 'typeorm';
>>>>>>> 86b3a877

import { getConnectionToken, getRepositoryToken } from './typeorm.utils';

export function createTypeOrmProviders(
  entities?: Function[],
  connection?: Connection | ConnectionOptions | string,
) {
  const getRepository = (connection: Connection, entity) => {
    if (entity.prototype instanceof Repository) {
      return connection.getCustomRepository(entity);
    }
    return connection.options.type === 'mongodb'
      ? connection.getMongoRepository(entity)
      : connection.getRepository(entity);
  }

  const getCustomRepository = (connection: Connection, entity) =>
    connection.getCustomRepository(entity);

  const repositories = (entities || []).map((entity) => ({
    provide: getRepositoryToken(entity),
    useFactory: (connection: Connection) => {
      if (entity.prototype instanceof Repository) {
        return getCustomRepository(connection, entity) as any;
      }
      return getRepository(connection, entity) as any;
    },
    inject: [getConnectionToken(connection)],
  }));

  return [...repositories];
}<|MERGE_RESOLUTION|>--- conflicted
+++ resolved
@@ -1,9 +1,9 @@
-<<<<<<< HEAD
-import { ConnectionOptions, Connection, Repository } from 'typeorm';
-=======
-import { Connection, Repository } from 'typeorm';
->>>>>>> 86b3a877
-
+import {
+  ConnectionOptions,
+  Connection,
+  Repository,
+  AbstractRepository,
+} from 'typeorm';
 import { getConnectionToken, getRepositoryToken } from './typeorm.utils';
 
 export function createTypeOrmProviders(
@@ -11,18 +11,21 @@
   connection?: Connection | ConnectionOptions | string,
 ) {
   const getRepository = (connection: Connection, entity) => {
-    if (entity.prototype instanceof Repository) {
+    if (
+      entity.prototype instanceof Repository ||
+      entity.prototype instanceof AbstractRepository
+    ) {
       return connection.getCustomRepository(entity);
     }
     return connection.options.type === 'mongodb'
       ? connection.getMongoRepository(entity)
       : connection.getRepository(entity);
-  }
+  };
 
   const getCustomRepository = (connection: Connection, entity) =>
     connection.getCustomRepository(entity);
 
-  const repositories = (entities || []).map((entity) => ({
+  const repositories = (entities || []).map(entity => ({
     provide: getRepositoryToken(entity),
     useFactory: (connection: Connection) => {
       if (entity.prototype instanceof Repository) {
