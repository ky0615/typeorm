import { Logger } from '@nestjs/common';
import { Observable } from 'rxjs';
import { delay, retryWhen, scan } from 'rxjs/operators';
import { Connection, ConnectionOptions, EntityManager, Repository, AbstractRepository } from 'typeorm';
import * as uuid from 'uuid/v4';

<<<<<<< HEAD
const logger = new Logger('TypeOrmModule');

=======
/**
 * This function generates an injection token for an Entity or Repository
 * @param {Function} This parameter can either be an Entity or Repository 
 * @returns {string} The Entity | Repository injection token
 */
>>>>>>> 99975cf6
export function getRepositoryToken(entity: Function) {
  if (
    entity.prototype instanceof Repository ||
    entity.prototype instanceof AbstractRepository
  ) {
    return getCustomRepositoryToken(entity);
  }
  return `${entity.name}Repository`;
}

/**
 * This function generates an injection token for an Entity or Repository
 * @param {Function} This parameter can either be an Entity or Repository 
 * @returns {string} The Repository injection token
 */
export function getCustomRepositoryToken(repository: Function) {
  return repository.name;
}

/**
 * This function returns a Connection injection token for the given Connection, ConnectionOptions or connection name.
 * @param {Connection | ConnectionOptions | string} [connection='default'] This optional parameter is either
 * a Connection, or a ConnectionOptions or a string.
 * @returns {string | Function} The Connection injection token.
 */
export function getConnectionToken(
  connection: Connection | ConnectionOptions | string = 'default',
): string | Function {
  return 'default' === connection
    ? Connection
    : 'string' === typeof connection
      ? `${connection}Connection`
      : 'default' === connection.name || !connection.name
        ? Connection
        : `${connection.name}Connection`;
}

/**
 * This function returns an EntityManager injection token for the given Connection, ConnectionOptions or connection name.
 * @param {Connection | ConnectionOptions | string} [connection='default'] This optional parameter is either
 * a Connection, or a ConnectionOptions or a string.
 * @returns {string | Function} The EntityManager injection token.
 */
export function getEntityManagerToken(
  connection: Connection | ConnectionOptions | string = 'default',
): string | Function {
  return 'default' === connection
    ? EntityManager
    : 'string' === typeof connection
      ? `${connection}EntityManager`
      : 'default' === connection.name || !connection.name
        ? EntityManager
        : `${connection.name}EntityManager`;
}

export function handleRetry(
  retryAttempts = 9,
  retryDelay = 3000,
): <T>(source: Observable<T>) => Observable<T> {
  return <T>(source: Observable<T>) =>
    source.pipe(
      retryWhen(e =>
        e.pipe(
          scan((errorCount, error: Error) => {
            logger.error(
              `Unable to connect to the database. Retrying (${errorCount +
                1})...`,
              error.stack,
            );
            if (errorCount + 1 >= retryAttempts) {
              throw error;
            }
            return errorCount + 1;
          }, 0),
          delay(retryDelay),
        ),
      ),
    );
}

export function getConnectionName(options: ConnectionOptions) {
  return options && options.name ? options.name : 'default';
}

export const generateString = () => uuid();<|MERGE_RESOLUTION|>--- conflicted
+++ resolved
@@ -4,16 +4,13 @@
 import { Connection, ConnectionOptions, EntityManager, Repository, AbstractRepository } from 'typeorm';
 import * as uuid from 'uuid/v4';
 
-<<<<<<< HEAD
 const logger = new Logger('TypeOrmModule');
 
-=======
 /**
  * This function generates an injection token for an Entity or Repository
  * @param {Function} This parameter can either be an Entity or Repository 
  * @returns {string} The Entity | Repository injection token
  */
->>>>>>> 99975cf6
 export function getRepositoryToken(entity: Function) {
   if (
     entity.prototype instanceof Repository ||
