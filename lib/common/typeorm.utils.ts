import { Logger, Type } from '@nestjs/common';
import { Observable } from 'rxjs';
import { delay, retryWhen, scan } from 'rxjs/operators';
import {
  AbstractRepository,
  Connection,
  ConnectionOptions,
  EntityManager,
  EntitySchema,
  Repository,
} from 'typeorm';
import { isNullOrUndefined } from 'util';
import { v4 as uuid } from 'uuid';
import { CircularDependencyException } from '../exceptions/circular-dependency.exception';
import { EntityClassOrSchema } from '../interfaces/entity-class-or-schema.type';
import { DEFAULT_CONNECTION_NAME } from '../typeorm.constants';

const logger = new Logger('TypeOrmModule');

/**
 * TypeORM 0.3.0 possible literal repository types.
 *
 * @see https://github.com/typeorm/typeorm/blob/b177e230a6fcb11f1eb71d4d431d0297436b7f6f/src/repository/Repository.ts#L29
 */
const typeormLiteralRepositoryTypes = [
  'Repository',
  'MongoRepository',
  'TreeRepository',
];

export function isLiteralRepository(value: any) {
  return typeormLiteralRepositoryTypes.includes(value.typeof);
}

/**
 * This function generates an injection token for an Entity or Repository
 * @param {EntityClassOrSchema} entity parameter can either be an Entity or Repository
 * @param {string} [connection='default'] Connection name
 * @returns {string} The Entity | Repository injection token
 */
export function getRepositoryToken(
  entity: EntityClassOrSchema,
  connection: Connection | ConnectionOptions | string = DEFAULT_CONNECTION_NAME,
) {
  if (isNullOrUndefined(entity)) {
    throw new CircularDependencyException('@InjectRepository()');
  }
  const connectionPrefix = getConnectionPrefix(connection);
  const isTypeormNext = typeof Repository !== 'function';
  let name;

  if (
<<<<<<< HEAD
    entity instanceof Function &&
=======
    !isTypeormNext &&
>>>>>>> c7fbeaea
    (entity.prototype instanceof Repository ||
      entity.prototype instanceof AbstractRepository)
  ) {
    // TypeORM pre-0.3.0 repository class
    return `${connectionPrefix}${getCustomRepositoryToken(entity)}`;
  } else if (isTypeormNext && isLiteralRepository(entity)) {
    // TypeORM 0.3.0+ literal repository
    const repository: { target: Function | string } = entity as any;
    name =
      typeof repository.target === 'string'
        ? repository.target
        : repository.target.name;
  } else if (isTypeormNext) {
    /**
     * TypeORM 0.3.0+ entity can be different types - function, string or
     * literal with `name` property.
     *
     * @see https://github.com/typeorm/typeorm/blob/b177e230a6fcb11f1eb71d4d431d0297436b7f6f/src/common/EntityTarget.ts#L7
     */
    name = typeof entity === 'string' ? entity : entity.name;
  } else {
    // TypeORM pre-0.3.0 entity class
    name = entity.name;
  }

<<<<<<< HEAD
  if (entity instanceof EntitySchema) {
    return `${connectionPrefix}${
      entity.options.target ? entity.options.target.name : entity.options.name
    }Repository`;
  }
  return `${connectionPrefix}${entity.name}Repository`;
=======
  return `${connectionPrefix}${name}Repository`;
>>>>>>> c7fbeaea
}

/**
 * This function generates an injection token for an Entity or Repository
 * @param {Function} This parameter can either be an Entity or Repository
 * @returns {string} The Repository injection token
 */
export function getCustomRepositoryToken(repository: Function) {
  if (isNullOrUndefined(repository)) {
    throw new CircularDependencyException('@InjectRepository()');
  }
  return repository.name;
}

/**
 * This function returns a Connection injection token for the given Connection, ConnectionOptions or connection name.
 * @param {Connection | ConnectionOptions | string} [connection='default'] This optional parameter is either
 * a Connection, or a ConnectionOptions or a string.
 * @returns {string | Function} The Connection injection token.
 */
export function getConnectionToken(
  connection: Connection | ConnectionOptions | string = DEFAULT_CONNECTION_NAME,
): string | Function | Type<Connection> {
  return DEFAULT_CONNECTION_NAME === connection
    ? Connection
    : 'string' === typeof connection
    ? `${connection}Connection`
    : DEFAULT_CONNECTION_NAME === connection.name || !connection.name
    ? Connection
    : `${connection.name}Connection`;
}

/**
 * This function returns a Connection prefix based on the connection name
 * @param {Connection | ConnectionOptions | string} [connection='default'] This optional parameter is either
 * a Connection, or a ConnectionOptions or a string.
 * @returns {string | Function} The Connection injection token.
 */
export function getConnectionPrefix(
  connection: Connection | ConnectionOptions | string = DEFAULT_CONNECTION_NAME,
): string {
  if (connection === DEFAULT_CONNECTION_NAME) {
    return '';
  }
  if (typeof connection === 'string') {
    return connection + '_';
  }
  if (connection.name === DEFAULT_CONNECTION_NAME || !connection.name) {
    return '';
  }
  return connection.name + '_';
}

/**
 * This function returns an EntityManager injection token for the given Connection, ConnectionOptions or connection name.
 * @param {Connection | ConnectionOptions | string} [connection='default'] This optional parameter is either
 * a Connection, or a ConnectionOptions or a string.
 * @returns {string | Function} The EntityManager injection token.
 */
export function getEntityManagerToken(
  connection: Connection | ConnectionOptions | string = DEFAULT_CONNECTION_NAME,
): string | Function {
  return DEFAULT_CONNECTION_NAME === connection
    ? EntityManager
    : 'string' === typeof connection
    ? `${connection}EntityManager`
    : DEFAULT_CONNECTION_NAME === connection.name || !connection.name
    ? EntityManager
    : `${connection.name}EntityManager`;
}

export function handleRetry(
  retryAttempts = 9,
  retryDelay = 3000,
  connectionName = DEFAULT_CONNECTION_NAME,
  verboseRetryLog = false,
  toRetry?: (err: any) => boolean,
): <T>(source: Observable<T>) => Observable<T> {
  return <T>(source: Observable<T>) =>
    source.pipe(
      retryWhen((e) =>
        e.pipe(
          scan((errorCount, error: Error) => {
            if (toRetry && !toRetry(error)) {
              throw error;
            }
            const connectionInfo =
              connectionName === DEFAULT_CONNECTION_NAME
                ? ''
                : ` (${connectionName})`;
            const verboseMessage = verboseRetryLog
              ? ` Message: ${error.message}.`
              : '';

            logger.error(
<<<<<<< HEAD
              `Unable to connect to the database${connectionInfo}.${verboseMessage} Retrying (${errorCount +
                1})...`,
=======
              `Unable to connect to the database. Retrying (${
                errorCount + 1
              })...`,
>>>>>>> c7fbeaea
              error.stack,
            );
            if (errorCount + 1 >= retryAttempts) {
              throw error;
            }
            return errorCount + 1;
          }, 0),
          delay(retryDelay),
        ),
      ),
    );
}

export function getConnectionName(options: ConnectionOptions) {
  return options && options.name ? options.name : DEFAULT_CONNECTION_NAME;
}

export const generateString = () => uuid();<|MERGE_RESOLUTION|>--- conflicted
+++ resolved
@@ -50,11 +50,7 @@
   let name;
 
   if (
-<<<<<<< HEAD
-    entity instanceof Function &&
-=======
     !isTypeormNext &&
->>>>>>> c7fbeaea
     (entity.prototype instanceof Repository ||
       entity.prototype instanceof AbstractRepository)
   ) {
@@ -80,16 +76,7 @@
     name = entity.name;
   }
 
-<<<<<<< HEAD
-  if (entity instanceof EntitySchema) {
-    return `${connectionPrefix}${
-      entity.options.target ? entity.options.target.name : entity.options.name
-    }Repository`;
-  }
-  return `${connectionPrefix}${entity.name}Repository`;
-=======
   return `${connectionPrefix}${name}Repository`;
->>>>>>> c7fbeaea
 }
 
 /**
@@ -185,14 +172,10 @@
               : '';
 
             logger.error(
-<<<<<<< HEAD
-              `Unable to connect to the database${connectionInfo}.${verboseMessage} Retrying (${errorCount +
-                1})...`,
-=======
-              `Unable to connect to the database. Retrying (${
+              `Unable to connect to the database${connectionInfo}.${verboseMessage} Retrying (${
                 errorCount + 1
               })...`,
->>>>>>> c7fbeaea
+
               error.stack,
             );
             if (errorCount + 1 >= retryAttempts) {
