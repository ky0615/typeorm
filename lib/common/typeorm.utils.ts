import { Logger, Type } from '@nestjs/common';
import { Observable } from 'rxjs';
import { delay, retryWhen, scan } from 'rxjs/operators';
import {
  AbstractRepository,
  Connection,
  ConnectionOptions,
  EntityManager,
  Repository,
} from 'typeorm';
import { isNullOrUndefined } from 'util';
import { v4 as uuid } from 'uuid';
import { CircularDependencyException } from '../exceptions/circular-dependency.exception';
import { DEFAULT_CONNECTION_NAME } from '../typeorm.constants';

const logger = new Logger('TypeOrmModule');

/**
 * This function generates an injection token for an Entity or Repository
 * @param {Function} This parameter can either be an Entity or Repository
 * @param {string} [connection='default'] Connection name
 * @returns {string} The Entity | Repository injection token
 */
export function getRepositoryToken(
  entity: Function,
  connection: Connection | ConnectionOptions | string = DEFAULT_CONNECTION_NAME,
) {
  if (isNullOrUndefined(entity)) {
    throw new CircularDependencyException('@InjectRepository()');
  }
  const connectionPrefix = getConnectionPrefix(connection);
  if (
    entity.prototype instanceof Repository ||
    entity.prototype instanceof AbstractRepository
  ) {
    return `${connectionPrefix}${getCustomRepositoryToken(entity)}`;
  }
  return `${connectionPrefix}${entity.name}Repository`;
}

/**
 * This function generates an injection token for an Entity or Repository
 * @param {Function} This parameter can either be an Entity or Repository
 * @returns {string} The Repository injection token
 */
export function getCustomRepositoryToken(repository: Function) {
  if (isNullOrUndefined(repository)) {
    throw new CircularDependencyException('@InjectRepository()');
  }
  return repository.name;
}

/**
 * This function returns a Connection injection token for the given Connection, ConnectionOptions or connection name.
 * @param {Connection | ConnectionOptions | string} [connection='default'] This optional parameter is either
 * a Connection, or a ConnectionOptions or a string.
 * @returns {string | Function} The Connection injection token.
 */
export function getConnectionToken(
  connection: Connection | ConnectionOptions | string = DEFAULT_CONNECTION_NAME,
): string | Function | Type<Connection> {
  return DEFAULT_CONNECTION_NAME === connection
    ? Connection
    : 'string' === typeof connection
    ? `${connection}Connection`
    : DEFAULT_CONNECTION_NAME === connection.name || !connection.name
    ? Connection
    : `${connection.name}Connection`;
}

/**
 * This function returns a Connection prefix based on the connection name
 * @param {Connection | ConnectionOptions | string} [connection='default'] This optional parameter is either
 * a Connection, or a ConnectionOptions or a string.
 * @returns {string | Function} The Connection injection token.
 */
export function getConnectionPrefix(
  connection: Connection | ConnectionOptions | string = DEFAULT_CONNECTION_NAME,
): string {
  if (connection === DEFAULT_CONNECTION_NAME) {
    return '';
  }
  if (typeof connection === 'string') {
    return connection + '_';
  }
  if (connection.name === DEFAULT_CONNECTION_NAME || !connection.name) {
    return '';
  }
  return connection.name + '_';
}

/**
 * This function returns an EntityManager injection token for the given Connection, ConnectionOptions or connection name.
 * @param {Connection | ConnectionOptions | string} [connection='default'] This optional parameter is either
 * a Connection, or a ConnectionOptions or a string.
 * @returns {string | Function} The EntityManager injection token.
 */
export function getEntityManagerToken(
  connection: Connection | ConnectionOptions | string = DEFAULT_CONNECTION_NAME,
): string | Function {
  return DEFAULT_CONNECTION_NAME === connection
    ? EntityManager
    : 'string' === typeof connection
    ? `${connection}EntityManager`
    : DEFAULT_CONNECTION_NAME === connection.name || !connection.name
    ? EntityManager
    : `${connection.name}EntityManager`;
}

export function handleRetry(
  retryAttempts = 9,
  retryDelay = 3000,
<<<<<<< HEAD
  verboseRetryLog = false,
=======
  connectionName = DEFAULT_CONNECTION_NAME,
>>>>>>> 86a0f4ff
): <T>(source: Observable<T>) => Observable<T> {
  return <T>(source: Observable<T>) =>
    source.pipe(
      retryWhen((e) =>
        e.pipe(
          scan((errorCount, error: Error) => {
<<<<<<< HEAD
            const message = verboseRetryLog
              ? `Unable to connect to the database. Message: ${
                  error.message
                }. Retrying (${errorCount + 1})...`
              : `Unable to connect to the database. Retrying (${
                  errorCount + 1
                })...`;
            logger.error(message, error.stack);
=======
            const connectionInfo =
              connectionName === DEFAULT_CONNECTION_NAME
                ? ''
                : ` (${connectionName})`;
            logger.error(
              `Unable to connect to the database${connectionInfo}. Retrying (${errorCount +
                1})...`,
              error.stack,
            );
>>>>>>> 86a0f4ff
            if (errorCount + 1 >= retryAttempts) {
              throw error;
            }
            return errorCount + 1;
          }, 0),
          delay(retryDelay),
        ),
      ),
    );
}

export function getConnectionName(options: ConnectionOptions) {
  return options && options.name ? options.name : DEFAULT_CONNECTION_NAME;
}

export const generateString = () => uuid();<|MERGE_RESOLUTION|>--- conflicted
+++ resolved
@@ -110,37 +110,27 @@
 export function handleRetry(
   retryAttempts = 9,
   retryDelay = 3000,
-<<<<<<< HEAD
+  connectionName = DEFAULT_CONNECTION_NAME,
   verboseRetryLog = false,
-=======
-  connectionName = DEFAULT_CONNECTION_NAME,
->>>>>>> 86a0f4ff
 ): <T>(source: Observable<T>) => Observable<T> {
   return <T>(source: Observable<T>) =>
     source.pipe(
       retryWhen((e) =>
         e.pipe(
           scan((errorCount, error: Error) => {
-<<<<<<< HEAD
-            const message = verboseRetryLog
-              ? `Unable to connect to the database. Message: ${
-                  error.message
-                }. Retrying (${errorCount + 1})...`
-              : `Unable to connect to the database. Retrying (${
-                  errorCount + 1
-                })...`;
-            logger.error(message, error.stack);
-=======
             const connectionInfo =
               connectionName === DEFAULT_CONNECTION_NAME
                 ? ''
                 : ` (${connectionName})`;
+            const verboseMessage = verboseRetryLog
+              ? ` Message: ${error.message}.`
+              : '';
             logger.error(
-              `Unable to connect to the database${connectionInfo}. Retrying (${errorCount +
-                1})...`,
+              `Unable to connect to the database${connectionInfo}.${verboseMessage} Retrying (${
+                errorCount + 1
+              })...`,
               error.stack,
             );
->>>>>>> 86a0f4ff
             if (errorCount + 1 >= retryAttempts) {
               throw error;
             }
